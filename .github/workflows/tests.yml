--- conflicted
+++ resolved
@@ -48,14 +48,7 @@
         run: |
           set -vxeuo pipefail
           pip install --upgrade pip wheel
-<<<<<<< HEAD
-          pip install .
-          pip install -r requirements-dev.txt
-          pip install -r requirements-agents.txt
-          pip install -r requirements-tsuchinoko.txt
-=======
-          pip install .[dev,agents]
->>>>>>> 184c1564
+          pip install .[dev,agents,tsuchinoko]
           mkdir -p /home/runner/.config/tiled/profiles
           cp ./bluesky_adaptive/tests/podman/tiled_client_config.yml /home/runner/.config/tiled/profiles/tiled_client_config.yml
           pip list
